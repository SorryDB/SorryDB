--- conflicted
+++ resolved
@@ -5,13 +5,7 @@
 RUN apt-get update && apt-get install -y \
     curl \
     git \
-<<<<<<< HEAD
-    gcc \
-    g++ \
-    make \
-=======
     build-essential \
->>>>>>> 125926a9
     && rm -rf /var/lib/apt/lists/*
 
 # Set working directory
