from fastapi.testclient import TestClient
from sqlmodel import Session

<<<<<<< HEAD
from sorrydb.leaderboard.model.sorry import SQLSorry
=======
from sorrydb.leaderboard.database.postgres_database import SQLDatabase
from sorrydb.leaderboard.model.challenge import ChallengeStatus
>>>>>>> e8264c94
from sorrydb.leaderboard.services.sorry_selector_service import select_sample_sorry
from tests.mock_sorries import sorry_with_defaults


def _create_agent(client: TestClient) -> str:
    """Helper function to create an agent and return its ID."""
    response = client.post("/agents/", json={"name": "test agent"})
    assert response.status_code == 201
    agent = response.json()
    return agent["id"]


def _add_test_sorry(session: Session):
    test_sorry = select_sample_sorry()
    session.add(test_sorry)
    session.commit()


def _add_test_sorries(session: Session, n: int):
    sorries = (
        SQLSorry.from_json_sorry(
            sorry_with_defaults(
                goal=f"test goal {i}", repo_remote=f"https://example.com/repo{i}"
            )
        )
        for i in range(n)
    )
    session.add_all(sorries)
    session.commit()


def test_create_challenge(session, client):
    _add_test_sorry(session)
    agent_id = _create_agent(client)

    new_challenge_response = client.post(f"/agents/{agent_id}/challenges")
    assert new_challenge_response.status_code == 201
    assert "id" in new_challenge_response.json()


def test_submit_challenge(session: Session, client: TestClient):
    _add_test_sorry(session)
    agent_id = _create_agent(client)

    new_challenge_response = client.post(f"/agents/{agent_id}/challenges")
    assert new_challenge_response.status_code == 201
    challenge_id = new_challenge_response.json()["id"]

    proof_text = "this is my proof"
    submit_challenge_response = client.post(
        f"/agents/{agent_id}/challenges/{challenge_id}/submit/",
        json={"proof": proof_text},
    )

    assert submit_challenge_response.status_code == 200
    submitted_challenge = submit_challenge_response.json()
    assert submitted_challenge["status"] == ChallengeStatus.PENDING_VERIFICATION.value
    assert submitted_challenge["submission"] == proof_text

    # Verify the update in the database
    db = SQLDatabase(session)
    challenge = db.get_challenge(challenge_id)
    assert challenge is not None
    assert challenge.status == ChallengeStatus.PENDING_VERIFICATION
    assert challenge.submission == proof_text


def test_get_agent_challenges_paginated(session, client):
    _add_test_sorries(session, n=10)
    agent_id = _create_agent(client)

    # Create 5 challenges for the agent
    challenge_ids = []
    for _ in range(5):
        response = client.post(f"/agents/{agent_id}/challenges")
        assert response.status_code == 201
        challenge_ids.append(response.json()["id"])

    # Get first 2 challenges
    response = client.get(f"/agents/{agent_id}/challenges/?skip=0&limit=2")
    assert response.status_code == 200
    challenges = response.json()
    assert len(challenges) == 2
    assert challenges[0]["id"] == challenge_ids[0]
    assert challenges[1]["id"] == challenge_ids[1]

    # Get next 2 challenges
    response = client.get(f"/agents/{agent_id}/challenges/?skip=2&limit=2")
    assert response.status_code == 200
    challenges = response.json()
    assert len(challenges) == 2
    assert challenges[0]["id"] == challenge_ids[2]
    assert challenges[1]["id"] == challenge_ids[3]

    # Get last challenge
    response = client.get(f"/agents/{agent_id}/challenges/?skip=4&limit=2")
    assert response.status_code == 200
    challenges = response.json()
    assert len(challenges) == 1
    assert challenges[0]["id"] == challenge_ids[4]

    # Skip beyond available challenges
    response = client.get(f"/agents/{agent_id}/challenges/?skip=5&limit=2")
    assert response.status_code == 200
    challenges = response.json()
    assert len(challenges) == 0

    # Default pagination (skip=0, limit=10 by default in API)
    response = client.get(f"/agents/{agent_id}/challenges/")
    assert response.status_code == 200
    challenges = response.json()
    assert len(challenges) == 5  # Assuming default limit is >= 5


def test_get_challenges_for_non_existent_agent(client):
    non_existent_agent_id = "non_existent_agent"
    response = client.get(f"/agents/{non_existent_agent_id}/challenges/?skip=0&limit=2")
    assert response.status_code == 404


<<<<<<< HEAD
def test_agent_gets_unique_sorries_until_exhausted(session, client):
    _add_test_sorries(session, n=100)
    agent_id = _create_agent(client)

    requested_sorry_ids = set()
    for i in range(100):
        response = client.post(f"/agents/{agent_id}/challenges/")
        assert response.status_code == 201, f"Failed on request {i + 1}"
        challenge_data = response.json()
        sorry_id = challenge_data["sorry"]["id"]
        assert sorry_id not in requested_sorry_ids
        requested_sorry_ids.add(sorry_id)

    assert len(requested_sorry_ids) == 100

    # The 101st request should fail as there are no unattempted sorries left
    response = client.post(f"/agents/{agent_id}/challenges/")
    assert response.status_code == 422
    assert "No sorry to serve" in response.text


def test_request_challenge_when_no_sorries_exist(session, client):
    # No sorries are added to the database for this test
    agent_id = _create_agent(client)

    response = client.post(f"/agents/{agent_id}/challenges/")
    assert response.status_code == 422
    assert "No sorry to serve" in response.text
=======
def test_challenge_agent_relationship(session: Session, client: TestClient):
    _add_test_sorry(session)
    agent_id = _create_agent(client)

    # Create a challenge for the agent
    response = client.post(f"/agents/{agent_id}/challenges")
    assert response.status_code == 201
    challenge_id = response.json()["id"]

    # Fetch the challenge from the database and verify the agent relationship
    db = SQLDatabase(session)
    challenge = db.get_challenge(challenge_id)
    assert challenge is not None
    assert challenge.agent is not None
    assert challenge.agent.id == agent_id


def test_agent_challenges_relationship(session: Session, client: TestClient):
    _add_test_sorry(session)
    agent_id = _create_agent(client)

    # Create multiple challenges for the agent
    challenge_ids = set()
    for _ in range(3):
        response = client.post(f"/agents/{agent_id}/challenges")
        assert response.status_code == 201
        challenge_ids.add(response.json()["id"])

    # Fetch the agent from the database and verify the challenges relationship
    db = SQLDatabase(session)
    agent = db.get_agent(agent_id)
    assert agent is not None
    assert len(agent.challenges) == 3

    # Verify that the agent's challenges list contains the correct challenge IDs
    fetched_challenge_ids = {c.id for c in agent.challenges}
    assert fetched_challenge_ids == challenge_ids
>>>>>>> e8264c94
<|MERGE_RESOLUTION|>--- conflicted
+++ resolved
@@ -1,12 +1,9 @@
 from fastapi.testclient import TestClient
 from sqlmodel import Session
 
-<<<<<<< HEAD
-from sorrydb.leaderboard.model.sorry import SQLSorry
-=======
 from sorrydb.leaderboard.database.postgres_database import SQLDatabase
 from sorrydb.leaderboard.model.challenge import ChallengeStatus
->>>>>>> e8264c94
+from sorrydb.leaderboard.model.sorry import SQLSorry
 from sorrydb.leaderboard.services.sorry_selector_service import select_sample_sorry
 from tests.mock_sorries import sorry_with_defaults
 
@@ -127,7 +124,6 @@
     assert response.status_code == 404
 
 
-<<<<<<< HEAD
 def test_agent_gets_unique_sorries_until_exhausted(session, client):
     _add_test_sorries(session, n=100)
     agent_id = _create_agent(client)
@@ -156,7 +152,8 @@
     response = client.post(f"/agents/{agent_id}/challenges/")
     assert response.status_code == 422
     assert "No sorry to serve" in response.text
-=======
+
+
 def test_challenge_agent_relationship(session: Session, client: TestClient):
     _add_test_sorry(session)
     agent_id = _create_agent(client)
@@ -193,5 +190,4 @@
 
     # Verify that the agent's challenges list contains the correct challenge IDs
     fetched_challenge_ids = {c.id for c in agent.challenges}
-    assert fetched_challenge_ids == challenge_ids
->>>>>>> e8264c94
+    assert fetched_challenge_ids == challenge_ids