import datetime
import json

<<<<<<< HEAD
from sorrydb.database.build_database import (init_database,
                                             prepare_and_process_lean_repo,
                                             update_database)
from tests.conftest import init_db_mock_single_path
=======
from database.build_database import (
    prepare_and_process_lean_repo,
    update_database,
)
>>>>>>> 30f2d8c4


def test_prepare_and_process_lean_repo_with_mutiple_lean_versions():
    """
    Verify that the database builder can handle repositories
    that use different versions of Lean.

    sorryClientTestRepoMath uses v4.17.0-rc1 and sorryClientTestRepo uses v4.16.0
    """
    mathRepoResults = prepare_and_process_lean_repo(
        repo_url="https://github.com/austinletson/sorryClientTestRepoMath",
    )

    assert len(mathRepoResults["sorries"]) > 0
    repoResults = prepare_and_process_lean_repo(
        repo_url="https://github.com/austinletson/sorryClientTestRepo",
    )

    assert len(repoResults["sorries"]) > 0


def test_init_database_with_mock_repos(mock_repos, init_db_mock_repos_path, tmp_path):
    """
    Test that init_database correctly initializes a database with mock repositories.
    """
    temp_db_path = tmp_path / "test_database.json"

    # Initialize the database
    init_database(
        [repo["remote"] for repo in mock_repos],  # repo urls
        datetime.datetime(2025, 3, 10, tzinfo=datetime.timezone.utc),  # fixed test date
        temp_db_path,
    )

    # Load the generated database
    with open(temp_db_path, "r") as f:
        generated_db = json.load(f)

    # Load the expected database
    with open(init_db_mock_repos_path, "r") as f:
        expected_db = json.load(f)

    assert (
        generated_db == expected_db
    ), "Generated database does not match expected database"


def normalize_sorrydb_for_comparison(data):
    """Normalize run-specific timestamps in database to allow comparison across runs."""
    for repo in data.get("repos", []):
        repo["last_time_visited"] = "NORMALIZED_TIMESTAMP"

    for sorry in data.get("sorries", []):
        sorry["metadata"]["inclusion_date"] = "NORMALIZED_TIMESTAMP"

    return data


def test_update_database_single_repo(
    init_db_mock_single_path, update_db_single_test_repo_path, tmp_path
):
    """Test that update_database correctly updates the database file."""

    tmp_write_db = tmp_path / "updated_sorry_database.json"

    update_stats = update_database(init_db_mock_single_path, tmp_write_db)

    assert update_stats == {
        "https://github.com/austinletson/sorryClientTestRepo": {
            "78202012bfe87f99660ba2fe5973eb1a8110ab64": {"count": 3},
            "f8632a130a6539d9f546a4ef7b412bc3d86c0f63": {"count": 4},
        }
    }

    assert tmp_write_db.exists(), "The updated database file was not created"

    with (
        open(tmp_write_db, "r") as f1,
        open(update_db_single_test_repo_path, "r") as f2,
    ):
        tmp_content = json.load(f1)
        expected_content = json.load(f2)

    # Normalize time fields and ids in both JSONs
    normalized_tmp = normalize_sorrydb_for_comparison(tmp_content)
    normalized_expected = normalize_sorrydb_for_comparison(expected_content)

    assert (
        normalized_tmp == normalized_expected
    ), "The sorries data doesn't match the expected content"


def test_update_database_multiple_repo(
    init_db_mock_multiple_repos_path, update_db_multiple_repos_test_repo_path, tmp_path
):
    """Test that update_database correctly updates the database file."""

    tmp_write_db = tmp_path / "updated_sorry_database.json"

    update_stats = update_database(init_db_mock_multiple_repos_path, tmp_write_db)

    assert update_stats == {
        "https://github.com/austinletson/sorryClientTestRepo": {
            "78202012bfe87f99660ba2fe5973eb1a8110ab64": {"count": 3},
            "f8632a130a6539d9f546a4ef7b412bc3d86c0f63": {"count": 4},
        },
        "https://github.com/austinletson/sorryClientTestRepoMath": {
            "e853cb7ab1cdb382ea12b3f11bcbe6bbfeb32d47": {"count": 1},
            "c1c539f7432bafccd8eaf55f363eaad4e0b92374": {"count": 2},
        },
    }

    assert tmp_write_db.exists(), "The updated database file was not created"

    with (
        open(tmp_write_db, "r") as f1,
        open(update_db_multiple_repos_test_repo_path, "r") as f2,
    ):
        tmp_content = json.load(f1)
        expected_content = json.load(f2)

    # Normalize time fields and ids in both JSONs
    normalized_tmp = normalize_sorrydb_for_comparison(tmp_content)
    normalized_expected = normalize_sorrydb_for_comparison(expected_content)

    assert (
        normalized_tmp == normalized_expected
    ), "The sorries data doesn't match the expected content"<|MERGE_RESOLUTION|>--- conflicted
+++ resolved
@@ -1,17 +1,11 @@
 import datetime
 import json
 
-<<<<<<< HEAD
-from sorrydb.database.build_database import (init_database,
-                                             prepare_and_process_lean_repo,
-                                             update_database)
-from tests.conftest import init_db_mock_single_path
-=======
-from database.build_database import (
+from sorrydb.database.build_database import (
+    init_database,
     prepare_and_process_lean_repo,
     update_database,
 )
->>>>>>> 30f2d8c4
 
 
 def test_prepare_and_process_lean_repo_with_mutiple_lean_versions():
@@ -54,9 +48,9 @@
     with open(init_db_mock_repos_path, "r") as f:
         expected_db = json.load(f)
 
-    assert (
-        generated_db == expected_db
-    ), "Generated database does not match expected database"
+    assert generated_db == expected_db, (
+        "Generated database does not match expected database"
+    )
 
 
 def normalize_sorrydb_for_comparison(data):
@@ -99,9 +93,9 @@
     normalized_tmp = normalize_sorrydb_for_comparison(tmp_content)
     normalized_expected = normalize_sorrydb_for_comparison(expected_content)
 
-    assert (
-        normalized_tmp == normalized_expected
-    ), "The sorries data doesn't match the expected content"
+    assert normalized_tmp == normalized_expected, (
+        "The sorries data doesn't match the expected content"
+    )
 
 
 def test_update_database_multiple_repo(
@@ -137,6 +131,6 @@
     normalized_tmp = normalize_sorrydb_for_comparison(tmp_content)
     normalized_expected = normalize_sorrydb_for_comparison(expected_content)
 
-    assert (
-        normalized_tmp == normalized_expected
-    ), "The sorries data doesn't match the expected content"+    assert normalized_tmp == normalized_expected, (
+        "The sorries data doesn't match the expected content"
+    )