# Lean4 SorryDB

This repository aims to build a continuously updating database of `sorry` statements in public Lean4 repositories. The idea is to use this as a basis for a continuously running benchmark which tests the performance of automated proof systems against *real world* Lean statements.

<<<<<<< HEAD
For a detailed explanation of the project's motivation, philosophy, and goals, see [ABOUT.md](ABOUT.md).

Currently we are building:

1. A list of repos/branches to continuously check for new sorries
2. A database updater which searches for sorries in the repos, tries to reproduce them locally using [REPL](https://github.com/leanprover-community/repl/), and updates the database
3. The database itself, with all information needed to reproduce the sorries independently.
4. A simple sample client which locally reproduces a sorry from the database and tries to prove it.
=======
## Components

This project is under development. The intended components are:

1. A list of lean repositories to continuously check for new sorries.
2. A database updater which searches for sorries in the repos, tries to
   reproduce them locally using
   [REPL](https://github.com/leanprover-community/repl/), and updates the
   database.
3. The database itself, with all information needed to reproduce the sorries
   independently.
4. A simple sample client which reproduces a sorry from the database and tries
   to prove it.
>>>>>>> ae63789d

At a later stage, this should be extended with:

- More advanced clients, which hopefully can obtain a non-zero success rate on
  sorries in the wild
- Sample clients built on different lean-interaction tools (e.g. [Pantograph](https://github.com/stanford-centaur/PyPantograph))
<<<<<<< HEAD
- A leaderboard server with an API that clients can poll to obtain sorries
- A web site with a *leaderboard* ranking the performance of different automated proof systems.

See [DatabaseDesign](DatabaseDesign) for design choices for the database of sorries.

See [LeanRepoScripts.md](LeanRepoScripts.md) for information on scripts build and update the database.
=======
- An API for other clients to use the database
- A website with a *leaderboard* ranking the performance of different automated proof systems.

See [DatabaseDesign](DatabaseDesign) for design choices for the database of sorries.

## Scripts for creating and updating the database

Scripts can be run from poetry's virtual environment by running
`poetry run <script name> <options>`.

To initialize a database file, one needs a json with a list of repositories to
monitor. The folder `repo_lists` provides some examples. Then run for example

`poetry run src/sorrydb/scripts/init_db.py --repos-file repo_lists/mock_repos.json --database-file mock_db.json`

This provides an initialised database `mock_db.json` which does not yet contain
any sorries. Now one can update the database repeatedly using:

`poetry run src/sorrydb/scripts/update_db.py --database-file mock_db.json`
>>>>>>> ae63789d
<|MERGE_RESOLUTION|>--- conflicted
+++ resolved
@@ -2,7 +2,6 @@
 
 This repository aims to build a continuously updating database of `sorry` statements in public Lean4 repositories. The idea is to use this as a basis for a continuously running benchmark which tests the performance of automated proof systems against *real world* Lean statements.
 
-<<<<<<< HEAD
 For a detailed explanation of the project's motivation, philosophy, and goals, see [ABOUT.md](ABOUT.md).
 
 Currently we are building:
@@ -11,39 +10,15 @@
 2. A database updater which searches for sorries in the repos, tries to reproduce them locally using [REPL](https://github.com/leanprover-community/repl/), and updates the database
 3. The database itself, with all information needed to reproduce the sorries independently.
 4. A simple sample client which locally reproduces a sorry from the database and tries to prove it.
-=======
-## Components
-
-This project is under development. The intended components are:
-
-1. A list of lean repositories to continuously check for new sorries.
-2. A database updater which searches for sorries in the repos, tries to
-   reproduce them locally using
-   [REPL](https://github.com/leanprover-community/repl/), and updates the
-   database.
-3. The database itself, with all information needed to reproduce the sorries
-   independently.
-4. A simple sample client which reproduces a sorry from the database and tries
-   to prove it.
->>>>>>> ae63789d
 
 At a later stage, this should be extended with:
 
 - More advanced clients, which hopefully can obtain a non-zero success rate on
   sorries in the wild
 - Sample clients built on different lean-interaction tools (e.g. [Pantograph](https://github.com/stanford-centaur/PyPantograph))
-<<<<<<< HEAD
 - A leaderboard server with an API that clients can poll to obtain sorries
 - A web site with a *leaderboard* ranking the performance of different automated proof systems.
 
-See [DatabaseDesign](DatabaseDesign) for design choices for the database of sorries.
-
-See [LeanRepoScripts.md](LeanRepoScripts.md) for information on scripts build and update the database.
-=======
-- An API for other clients to use the database
-- A website with a *leaderboard* ranking the performance of different automated proof systems.
-
-See [DatabaseDesign](DatabaseDesign) for design choices for the database of sorries.
 
 ## Scripts for creating and updating the database
 
@@ -58,5 +33,4 @@
 This provides an initialised database `mock_db.json` which does not yet contain
 any sorries. Now one can update the database repeatedly using:
 
-`poetry run src/sorrydb/scripts/update_db.py --database-file mock_db.json`
->>>>>>> ae63789d
+`poetry run src/sorrydb/scripts/update_db.py --database-file mock_db.json`