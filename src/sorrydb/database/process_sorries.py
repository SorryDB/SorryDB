--- conflicted
+++ resolved
@@ -125,16 +125,11 @@
         # For each sorry, get its full proof state using the same REPL instance
         results = []
         for sorry in sorries:
-<<<<<<< HEAD
             # Don't include sorries that aren't of type "Prop"
             parent_type = get_goal_parent_type(repl, sorry["proofState"])
             if parent_type != "Prop":
                 logger.debug(f"Skipping sorry {sorry["goal"]} in {relative_path} not of type `Prop`")
                 continue
-=======
-            # Get the parent type of the goal
-            parent_type = repl.get_goal_parent_type(sorry["proofState"])
->>>>>>> 17aa3147
 
             # Structure the sorry information
             structured_sorry = {
