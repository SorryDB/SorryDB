--- conflicted
+++ resolved
@@ -28,21 +28,18 @@
 modal = "^1.0.4"
 sqlmodel = "^0.0.24"
 psycopg2-binary = "^2.9.10"
-<<<<<<< HEAD
 matplotlib = "^3.10.6"
 langgraph = "^0.6.8"
 langchain-core = "^0.3.78"
 tavily-python = "^0.7.12"
 langchain-community = "^0.3.30"
 morphcloud = "^0.1.95"
-=======
 python-jose = {extras = ["cryptography"], version = "^3.3.0"}
 passlib = "^1.7.4"
 bcrypt = "^4.0.0"
 python-multipart = "^0.0.20"
 sqladmin = "^0.19.0"
 itsdangerous = "^2.2.0"
->>>>>>> 4f0978ce
 
 [tool.poetry.group.dev.dependencies]
 pytest = "^8.3.4"
