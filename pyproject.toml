--- conflicted
+++ resolved
@@ -22,15 +22,11 @@
 dotenv = "^0.9.9"
 langchain-openai = "^0.3.8"
 langchain-google-genai = "^2.1.0"
-<<<<<<< HEAD
+fastapi = {extras = ["standard"], version = "^0.115.12"}
+lean-interact = "0.6.1"
 sagemaker = "^2.246.0"
 transformers = "^4.52.4"
 modal = "^1.0.4"
-
-=======
-fastapi = {extras = ["standard"], version = "^0.115.12"}
-lean-interact = "0.6.1"
->>>>>>> db553b7e
 
 [tool.poetry.group.dev.dependencies]
 pytest = "^8.3.4"
