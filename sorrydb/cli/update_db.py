import logging
from pathlib import Path
from typing import Optional

import typer
from typing_extensions import Annotated

from sorrydb.cli.sorrydb_cli import settings
from sorrydb.database.build_database import update_database

app = typer.Typer()


@app.command()
def update(
    database_path: Annotated[
        Path,
        typer.Option(
            help="Path to the database JSON file",
            show_default=False,
            exists=True,
            file_okay=True,
            dir_okay=False,
        ),
    ],
    lean_data_path: Annotated[
        Optional[Path],
        typer.Option(
            help="Directory to store Lean data (default: use temporary directory)",
            exists=True,
            file_okay=True,
            dir_okay=False,
        ),
    ] = None,
    stats_file_path: Annotated[
        Optional[Path],
        typer.Option(
            help="Path to write update statistics (JSON format)",
            exists=True,
            file_okay=True,
            dir_okay=False,
        ),
    ] = None,
    report_file_path: Annotated[
        Optional[Path],
        typer.Option(
            help="Path to write markdown update report",
            file_okay=True,
            dir_okay=False,
        ),
    ] = None,
):
    """
    Update an existing SorryDB database.
    """
    logger = logging.getLogger(__name__)

    try:
        update_database(
            database_path=database_path,
            lean_data_path=lean_data_path,
            stats_file=stats_file_path,
<<<<<<< HEAD
            ignore_entries=settings.ignore,
=======
            report_file=report_file_path,
>>>>>>> a45e4710
        )
        return 0
    except Exception as e:
        logger.error(f"Error updating database: {e}")
        logger.exception(e)
        return 1<|MERGE_RESOLUTION|>--- conflicted
+++ resolved
@@ -60,11 +60,8 @@
             database_path=database_path,
             lean_data_path=lean_data_path,
             stats_file=stats_file_path,
-<<<<<<< HEAD
             ignore_entries=settings.ignore,
-=======
             report_file=report_file_path,
->>>>>>> a45e4710
         )
         return 0
     except Exception as e:
