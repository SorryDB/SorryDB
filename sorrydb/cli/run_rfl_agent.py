--- conflicted
+++ resolved
@@ -6,13 +6,8 @@
 import sys
 from pathlib import Path
 
-<<<<<<< HEAD
-from sorrydb.agents.json_agent import JsonAgent
-from sorrydb.agents.rfl_strategy import RflStrategy, ProveAllStrategy
-=======
 from sorrydb.runners.json_runner import JsonRunner
-from sorrydb.runners.rfl_strategy import RflStrategy
->>>>>>> 4f0978ce
+from sorrydb.runners.rfl_strategy import RflStrategy, ProveAllStrategy
 
 
 def main():
@@ -78,13 +73,8 @@
     # Process the sorry JSON file
     try:
         logger.info(f"Solving sorries from: {sorry_file} using rfl")
-<<<<<<< HEAD
-        rfl_agent = JsonAgent(ProveAllStrategy(), lean_data_path, args.no_verify)
+        rfl_agent = JsonRunner(ProveAllStrategy(), lean_data_path, args.no_verify)
         rfl_agent.process_sorries(sorry_file, output_file)
-=======
-        rfl_runner = JsonRunner(RflStrategy(), lean_data_path, args.no_verify)
-        rfl_runner.process_sorries(sorry_file, output_file)
->>>>>>> 4f0978ce
         return 0
 
     except FileNotFoundError as e:
