import json
from pathlib import Path

from dotenv import load_dotenv

from ..agents.agentic_strategy import AgenticStrategy
<<<<<<< HEAD
from ..agents.llm_proof_utils import DEEPSEEK_PROMPT
from ..agents.rfl_strategy import NormNumStrategy, RflStrategy, SimpStrategy
from ..database.sorry import Sorry
=======
from ..database.sorry import Sorry, SorryResult, SorryJSONEncoder
>>>>>>> d7842656
from ..utils.verify import verify_proof


def create_strategy_from_spec(spec_json: str | None):
    """Create a strategy instance from a JSON string spec.

    Spec shape:
    {"name": "agentic" | "llm" | "tactic" | "cloud_llm" | "rfl" | "simp" | "norm_num", "args": { ... }}
    """
    if not spec_json:
        # Default to agentic with defaults
        return AgenticStrategy()

    try:
        spec = json.loads(spec_json)
    except json.JSONDecodeError as e:
        raise ValueError(f"Invalid JSON for --agent-strategy: {e}") from e

    if not isinstance(spec, dict):
        raise ValueError("--agent-strategy must be a JSON object with 'name' and optional 'args'")

    name = spec.get("name")
    args = spec.get("args", {})
    if not isinstance(name, str):
        raise ValueError("--agent-strategy JSON must include a string 'name'")
    if not isinstance(args, dict):
        raise ValueError("--agent-strategy 'args' must be an object")

    strategy_name = name.lower()

    match strategy_name:
        case "agentic":
            return AgenticStrategy(**args)

        case "llm":
            from ..agents.llm_strategy import LLMStrategy

            return LLMStrategy(**args)

        case "tactic":
            from ..agents.tactic_strategy import StrategyMode, TacticByTacticStrategy

            if "strategy_mode" in args and isinstance(args["strategy_mode"], str):
                args = {**args}
                args["strategy_mode"] = StrategyMode(args["strategy_mode"])  # may raise ValueError
            return TacticByTacticStrategy(**args)

        case "cloud_llm":
            from ..agents.cloud_llm_strategy import CloudLLMStrategy

            provider_name = args.get("provider", "modal_deepseek")
            prompt = args.get("prompt", DEEPSEEK_PROMPT)

            if provider_name == "modal_deepseek":
                from ..agents.modal_hugging_face_provider import (
                    ModalDeepseekProverLLMProvider,
                )

                provider = ModalDeepseekProverLLMProvider()
            elif provider_name == "modal_kimina":
                from ..agents.modal_hugging_face_provider import ModalKiminaLLMProvider

                provider = ModalKiminaLLMProvider()
            elif provider_name in {"sagemaker", "sagemaker_endpoint"}:
                endpoint_name = args.get("endpoint_name")
                if not endpoint_name:
                    raise ValueError("CloudLLMStrategy(provider='sagemaker') requires 'endpoint_name'")
                from ..agents.sagemaker_hugging_face_provider import (
                    SagemakerLLMProvider,
                    load_existing_sagemaker_endpoint,
                )

                predictor = load_existing_sagemaker_endpoint(endpoint_name)
                provider = SagemakerLLMProvider(predictor)
            else:
                raise ValueError(f"Unknown cloud LLM provider: {provider_name}")

            debug_info_path = args.get("debug_info_path")
            return CloudLLMStrategy(llm_provider=provider, prompt=prompt, debug_info_path=debug_info_path)

        case "rfl":
            return RflStrategy()

        case "simp":
            return SimpStrategy()

        case "norm_num":
            return NormNumStrategy()

        case _:
            available = ", ".join(
                [
                    "agentic",
                    "llm",
                    "tactic",
                    "cloud_llm",
                    "rfl",
                    "simp",
                    "norm_num",
                ]
            )
            raise ValueError(f"Unknown strategy '{name}'. Available: {available}")


if __name__ == "__main__":
    import argparse

    load_dotenv()

<<<<<<< HEAD
    argparser = argparse.ArgumentParser(description="Run a single agent on a sorrydb JSON file")
    argparser.add_argument(
        "--sorry-json", type=str, required=True, help="JSON string with a single sorry object (not a path)"
    )
    argparser.add_argument("--repo-path", type=str, required=True, help="Path to the local repository")
    argparser.add_argument(
        "--agent-strategy",
        type=str,
        required=False,
        help=(
            "JSON spec for the strategy to use. Example: "
            '\'{\n  "name": "agentic", "args": {"max_iterations": 3}\n}\'. '
            "Available names: agentic, llm, tactic, cloud_llm, rfl, simp, norm_num"
        ),
    )
=======
    argparser = argparse.ArgumentParser(
        description="Run a single agent on a sorrydb JSON file"
    )
    argparser.add_argument(
        "--sorry-json",
        type=str,
        required=True,
        help="Json content file with a single sorry",
    )
    argparser.add_argument(
        "--repo-path", type=str, required=True, help="Path to the local repository"
    )
    # argparser.add_argument("--agent-strategy", type=str, required=True, help="Agent strategy to use")
>>>>>>> d7842656

    args = argparser.parse_args()

    # Instantiate strategy from JSON spec (defaults to AgenticStrategy)
    agent = create_strategy_from_spec(args.agent_strategy)
    sorry = Sorry.from_dict(json.loads(args.sorry_json))

    print("Running agent...")
    proof = agent.prove_sorry(Path(args.repo_path), sorry)

    print("Proof:")
    print(proof)

    proof_verified = False
    feedback = None
    if proof is not None:
<<<<<<< HEAD
        proof_verified, _ = verify_proof(
            Path(args.repo_path),
=======
        proof_verified, feedback = verify_proof(
            args.repo_path,
>>>>>>> d7842656
            sorry.repo.lean_version,
            sorry.location,
            proof,
        )

    print(f"Proof verified: {proof_verified}")

    # Create result object and dump to JSON
    result = SorryResult(
        sorry=sorry,
        proof=proof,
        proof_verified=proof_verified,
        feedback=feedback,
    )

    result_json = json.dumps(result, cls=SorryJSONEncoder, indent=2)

    # Export to file
    output_path = "~/repo/result.json"
    with open(output_path, "w") as f:
        f.write(result_json)

    print(f"\nResult exported to: {output_path}")
    print("\nResult JSON:")
    print(result_json)<|MERGE_RESOLUTION|>--- conflicted
+++ resolved
@@ -4,13 +4,9 @@
 from dotenv import load_dotenv
 
 from ..agents.agentic_strategy import AgenticStrategy
-<<<<<<< HEAD
 from ..agents.llm_proof_utils import DEEPSEEK_PROMPT
 from ..agents.rfl_strategy import NormNumStrategy, RflStrategy, SimpStrategy
-from ..database.sorry import Sorry
-=======
-from ..database.sorry import Sorry, SorryResult, SorryJSONEncoder
->>>>>>> d7842656
+from ..database.sorry import Sorry, SorryJSONEncoder, SorryResult
 from ..utils.verify import verify_proof
 
 
@@ -120,7 +116,6 @@
 
     load_dotenv()
 
-<<<<<<< HEAD
     argparser = argparse.ArgumentParser(description="Run a single agent on a sorrydb JSON file")
     argparser.add_argument(
         "--sorry-json", type=str, required=True, help="JSON string with a single sorry object (not a path)"
@@ -136,21 +131,6 @@
             "Available names: agentic, llm, tactic, cloud_llm, rfl, simp, norm_num"
         ),
     )
-=======
-    argparser = argparse.ArgumentParser(
-        description="Run a single agent on a sorrydb JSON file"
-    )
-    argparser.add_argument(
-        "--sorry-json",
-        type=str,
-        required=True,
-        help="Json content file with a single sorry",
-    )
-    argparser.add_argument(
-        "--repo-path", type=str, required=True, help="Path to the local repository"
-    )
-    # argparser.add_argument("--agent-strategy", type=str, required=True, help="Agent strategy to use")
->>>>>>> d7842656
 
     args = argparser.parse_args()
 
@@ -167,13 +147,8 @@
     proof_verified = False
     feedback = None
     if proof is not None:
-<<<<<<< HEAD
         proof_verified, _ = verify_proof(
             Path(args.repo_path),
-=======
-        proof_verified, feedback = verify_proof(
-            args.repo_path,
->>>>>>> d7842656
             sorry.repo.lean_version,
             sorry.location,
             proof,
