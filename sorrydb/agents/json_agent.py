--- conflicted
+++ resolved
@@ -97,51 +97,34 @@
     ) -> list[dict]:
         proofs = []
         for sorry in local_sorries:
-<<<<<<< HEAD
-            try:
-                # Prepare the repository (clone and checkout)
-=======
             # Prepare the repository (clone and checkout)
             try:
->>>>>>> db553b7e
                 checkout_path = prepare_repository(
                     sorry.repo.remote,
                     sorry.repo.branch,
                     sorry.repo.commit,
-<<<<<<< HEAD
-=======
+                    sorry.repo.lean_version,
                     lean_data_dir,
                 )
             except Exception as e:
-                logger.error(f"Error preparing repository for {sorry.repo.remote}: {e}. Skipping...")
+                logger.error(
+                    f"Error preparing repository for {sorry.repo.remote}: {e}. Skipping..."
+                )
                 proofs.append({"sorry": sorry, "proof": None})
                 continue
 
             # Build the Lean project
             try:
-                build_lean_project(checkout_path)
+                if not self.no_verify:
+                    build_lean_project(checkout_path)
             except Exception as e:
-                logger.error(f"Error building Lean project for {sorry.repo.remote}: {e}. Skipping...")
+                logger.error(
+                    f"Error building Lean project for {sorry.repo.remote}: {e}. Skipping..."
+                )
                 proofs.append({"sorry": sorry, "proof": None})
                 continue
 
-            # Attempt to prove the sorry
-            proof_string = self.strategy.prove_sorry(checkout_path, sorry)
-
-            # Verify the proof
-            proof_verified = False
-            if proof_string is not None:
-                proof_verified = verify_proof(
-                    checkout_path,
->>>>>>> db553b7e
-                    sorry.repo.lean_version,
-                    lean_data_dir,
-                )
-
-                if not self.no_verify:
-                    # Build the Lean project
-                    build_lean_project(checkout_path)
-
+            try:
                 # Attempt to prove the sorry
                 proof_string = self.strategy.prove_sorry(checkout_path, sorry)
 
@@ -162,7 +145,7 @@
                     proofs.append({"sorry": sorry, "proof": None})
             except Exception as e:
                 # Continue if an exception is raised when processing a sorry
-                logger.error(f"Exception {e} raised while processing sorry: {sorry}")
+                logger.error(f"Exception {e} raised while proving sorry: {sorry}")
                 proofs.append(
                     {
                         "sorry": sorry,
