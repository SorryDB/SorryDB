--- conflicted
+++ resolved
@@ -298,11 +298,8 @@
     write_database_path: Optional[Path] = None,
     lean_data_path: Optional[Path] = None,
     stats_file: Optional[Path] = None,
-<<<<<<< HEAD
     ignore_entries: list[IgnoreEntry] = [],
-=======
     report_file: Optional[Path] = None,
->>>>>>> a45e4710
 ) -> dict:
     """
     Update a SorryDatabase by checking for changes in repositories and processing new commits.
