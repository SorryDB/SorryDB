--- conflicted
+++ resolved
@@ -67,35 +67,6 @@
     Returns:
         str if rfl was applied successfully and closes the goal, None otherwise
     """
-<<<<<<< HEAD
-    sorries = repl.read_file(location["path"])
-
-    if sorries is None:
-        logger.error("REPL returned no output")
-        raise Exception("REPL returned no output")
-
-    logger.info(f"REPL found {len(sorries)} sorries in {location['file']}")
-
-    # Find the sorry that matches the location
-    for sorry in sorries:
-        if (
-            sorry["location"]["start_line"] == location["start_line"]
-            and sorry["location"]["start_column"] == location["start_column"]
-            and sorry["location"]["end_line"] == location["end_line"]
-            and sorry["location"]["end_column"] == location["end_column"]
-        ):
-            logger.info(f"Found matching sorry at line {location['start_line']}")
-            return sorry["proof_state_id"], sorry["goal"]
-    logger.error("Could not find matching sorry")
-    raise Exception(f"Could not find sorry at specified location: {location}")
-
-
-def _process_sorries_with_lean_data(
-    lean_data: Path,
-    sorry_data: Dict,
-) -> List[Optional[str]]:
-    """Helper function that does the actual sorry processing with a given lean_data directory.
-=======
 
     # Locate sorry and obtain proof_state_id
     proof_state_id, goal = repl.find_sorry_proof_state(sorry["location"])
@@ -128,7 +99,6 @@
 ) -> List[Dict]:
     """Loop over list of sorries, prepare their repositories, and attempt to
     prove them using rfl.
->>>>>>> 306adae4
 
     Args:
         lean_data: path to store Lean data
