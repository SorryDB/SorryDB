from logging import Logger
from pathlib import Path

from sorrydb.agents.json_agent import load_sorry_json
<<<<<<< HEAD
from sorrydb.database.sorry import Sorry
from sorrydb.leaderboard.database.leaderboard_repository import LeaderboardRepository
from sorrydb.leaderboard.model.agent import Agent
=======
from sorrydb.leaderboard.database.postgres_database import SQLDatabase
>>>>>>> e8264c94
from sorrydb.leaderboard.model.sorry import SQLSorry


def select_sample_sorry() -> SQLSorry:
    """
    Test sorry selector which returns a sample sorry from the `sample_sorry_list.json`
    """
    # TODO: This is a hack. If we want to serve sample sorries we should move them into the `leaderboard` module
    project_root = Path(__file__).resolve().parent.parent.parent.parent
    sample_sorries_path = project_root / "doc" / "sample_sorry_list.json"
    sample_sorries = load_sorry_json(json_path=sample_sorries_path)
    return SQLSorry.from_json_sorry(sample_sorries[0])


class NoSorryError(Exception):
    pass


# TODO: create a better sorry selection algorithm
<<<<<<< HEAD
def select_sorry(agent: Agent, logger: Logger, repo: LeaderboardRepository) -> SQLSorry:
    if not (sorry := repo.get_latest_unattempted_sorry(agent)):
=======
def select_sorry(logger: Logger, repo: SQLDatabase) -> SQLSorry:
    if not (sorry := repo.get_sorry()):
>>>>>>> e8264c94
        msg = "No sorry to serve"
        logger.error(msg)
        raise NoSorryError(msg)
    else:
        return sorry


def add_sorry(sorry: Sorry, logger: Logger, repo: LeaderboardRepository) -> SQLSorry:
    sqlsorry = SQLSorry.from_json_sorry(sorry)
    repo.add_sorry(sqlsorry)
    logger.info(f"Added new sorry with id {sqlsorry.id}")
    return sqlsorry


def add_sorries(
    sorries: list[Sorry], logger: Logger, repo: LeaderboardRepository
) -> list[SQLSorry]:
    sql_sorries = [SQLSorry.from_json_sorry(s) for s in sorries]
    logger.info(f"Batch adding new sorries with ids {[s.id for s in sql_sorries]}")
    repo.add_sorries(sql_sorries)
    logger.info("Batch add successful")
    return sql_sorries<|MERGE_RESOLUTION|>--- conflicted
+++ resolved
@@ -2,13 +2,9 @@
 from pathlib import Path
 
 from sorrydb.agents.json_agent import load_sorry_json
-<<<<<<< HEAD
 from sorrydb.database.sorry import Sorry
-from sorrydb.leaderboard.database.leaderboard_repository import LeaderboardRepository
+from sorrydb.leaderboard.database.postgres_database import SQLDatabase
 from sorrydb.leaderboard.model.agent import Agent
-=======
-from sorrydb.leaderboard.database.postgres_database import SQLDatabase
->>>>>>> e8264c94
 from sorrydb.leaderboard.model.sorry import SQLSorry
 
 
@@ -28,13 +24,8 @@
 
 
 # TODO: create a better sorry selection algorithm
-<<<<<<< HEAD
-def select_sorry(agent: Agent, logger: Logger, repo: LeaderboardRepository) -> SQLSorry:
+def select_sorry(agent: Agent, logger: Logger, repo: SQLDatabase) -> SQLSorry:
     if not (sorry := repo.get_latest_unattempted_sorry(agent)):
-=======
-def select_sorry(logger: Logger, repo: SQLDatabase) -> SQLSorry:
-    if not (sorry := repo.get_sorry()):
->>>>>>> e8264c94
         msg = "No sorry to serve"
         logger.error(msg)
         raise NoSorryError(msg)
@@ -42,7 +33,7 @@
         return sorry
 
 
-def add_sorry(sorry: Sorry, logger: Logger, repo: LeaderboardRepository) -> SQLSorry:
+def add_sorry(sorry: Sorry, logger: Logger, repo: SQLDatabase) -> SQLSorry:
     sqlsorry = SQLSorry.from_json_sorry(sorry)
     repo.add_sorry(sqlsorry)
     logger.info(f"Added new sorry with id {sqlsorry.id}")
@@ -50,7 +41,7 @@
 
 
 def add_sorries(
-    sorries: list[Sorry], logger: Logger, repo: LeaderboardRepository
+    sorries: list[Sorry], logger: Logger, repo: SQLDatabase
 ) -> list[SQLSorry]:
     sql_sorries = [SQLSorry.from_json_sorry(s) for s in sorries]
     logger.info(f"Batch adding new sorries with ids {[s.id for s in sql_sorries]}")
